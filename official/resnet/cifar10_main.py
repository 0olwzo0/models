--- conflicted
+++ resolved
@@ -28,11 +28,7 @@
 _HEIGHT = 32
 _WIDTH = 32
 _NUM_CHANNELS = 3
-<<<<<<< HEAD
-_DEFAULT_IMAGE_SIZE = _HEIGHT * _WIDTH * _NUM_CHANNELS
-=======
 _DEFAULT_IMAGE_BYTES = _HEIGHT * _WIDTH * _NUM_CHANNELS
->>>>>>> 94ad36b2
 _NUM_CLASSES = 10
 _NUM_DATA_FILES = 5
 
@@ -47,11 +43,7 @@
 ###############################################################################
 def record_dataset(filenames):
   """Returns an input pipeline Dataset from `filenames`."""
-<<<<<<< HEAD
-  record_bytes = _DEFAULT_IMAGE_SIZE + 1
-=======
   record_bytes = _DEFAULT_IMAGE_BYTES + 1
->>>>>>> 94ad36b2
   return tf.data.FixedLengthRecordDataset(filenames, record_bytes)
 
 
@@ -77,11 +69,7 @@
   # Every record consists of a label followed by the image, with a fixed number
   # of bytes for each.
   label_bytes = 1
-<<<<<<< HEAD
-  record_bytes = label_bytes + _DEFAULT_IMAGE_SIZE
-=======
   record_bytes = label_bytes + _DEFAULT_IMAGE_BYTES
->>>>>>> 94ad36b2
 
   # Convert bytes to a vector of uint8 that is record_bytes long.
   record_vector = tf.decode_raw(raw_record, tf.uint8)
@@ -166,10 +154,6 @@
 # Running the model
 ###############################################################################
 class Cifar10Model(resnet.Model):
-<<<<<<< HEAD
-
-=======
->>>>>>> 94ad36b2
   def __init__(self, resnet_size, data_format=None):
     """These are the parameters that work for CIFAR-10 data.
     """
@@ -213,12 +197,8 @@
   # for the CIFAR-10 dataset, perhaps because the regularization prevents
   # overfitting on the small data set. We therefore include all vars when
   # regularizing and computing loss during training.
-<<<<<<< HEAD
-  loss_filter_fn = lambda name: True
-=======
   def loss_filter_fn(name):
     return True
->>>>>>> 94ad36b2
 
   return resnet.resnet_model_fn(features, labels, mode, Cifar10Model,
                                 resnet_size=params['resnet_size'],
@@ -226,12 +206,8 @@
                                 learning_rate_fn=learning_rate_fn,
                                 momentum=0.9,
                                 data_format=params['data_format'],
-<<<<<<< HEAD
                                 loss_filter_fn=loss_filter_fn,
                                 multi_gpu=params['multi_gpu'])
-=======
-                                loss_filter_fn=loss_filter_fn)
->>>>>>> 94ad36b2
 
 
 def main(unused_argv):
